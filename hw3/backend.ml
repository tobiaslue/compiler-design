--- conflicted
+++ resolved
@@ -278,10 +278,6 @@
       Asm.(Set (compile_cnd cnd), [~%Rdx])::
       Asm.[Movq, [~%Rdx; lookup ctxt.layout uid]]
 
-<<<<<<< HEAD
-    | Call (typ, op, args) -> compile_call ctxt (typ, op) (List.map get_op args) @
-                              [Movq, [(Reg Rax); (lookup ctxt.layout uid)]]
-=======
     | Alloca ty ->
       Asm.[Subq, [~$8; ~%Rsp]
           ; Movq, [~%Rsp; lookup ctxt.layout uid]
@@ -302,7 +298,6 @@
       compile_operand ctxt (Reg Rbx) op :: 
       Asm.[Movq, [~%Rbx; lookup ctxt.layout uid]]
 
->>>>>>> 4a624bde
     | _ -> failwith "compile_insn unimplemented"
 
 
@@ -321,13 +316,8 @@
 *)
 let compile_terminator ctxt t =
   match t with
-<<<<<<< HEAD
-    | Ret (ty, op) ->
-      let epilogue = Asm.([Addq, [~$(l*8); ~%Rsp]
-=======
     | Ret (ty, op) ->  
       let epilogue = Asm.([Movq, [~%Rbp; ~%Rsp]
->>>>>>> 4a624bde
                           ; Popq, [~%Rbp]
                           ; Retq, []
                           ])
